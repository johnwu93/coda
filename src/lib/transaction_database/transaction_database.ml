open Coda_base
open Core
open Async
open Signature_lib

<<<<<<< HEAD
module Payment_participants = struct
  module Stable = struct
    module V1 = struct
      module T = struct
        type t =
          { sender: Public_key.Compressed.Stable.V1.t option
          ; receiver: Public_key.Compressed.Stable.V1.t option }
        [@@deriving bin_io, version {unnumbered}]
      end
=======
module Make (Time : sig
  type t [@@deriving bin_io, compare, sexp]
end) =
struct
  module Database = Rocksdb.Serializable.Make (Transaction.Stable.V1) (Time)

  module Txn_with_date = struct
    module T = struct
      type t = Transaction.t * Time.t [@@deriving sexp]
>>>>>>> 0e6f488b

      let compare (txn1, time1) (txn2, time2) =
        match Time.compare time1 time2 with
        | 0 ->
            Transaction.compare txn1 txn2
        | x ->
            x
    end

    include T
    include Comparable.Make (T)
  end

<<<<<<< HEAD
  type t = Stable.Latest.t =
    { sender: Public_key.Compressed.t option
    ; receiver: Public_key.Compressed.t option }
end
=======
  type cache =
    { user_transactions: Txn_with_date.Set.t Public_key.Compressed.Table.t
    ; all_transactions: Time.t Transaction.Table.t }

  type t = {database: Database.t; cache: cache; logger: Logger.t}
>>>>>>> 0e6f488b

  let create logger directory =
    { database= Database.create ~directory
    ; cache=
        { user_transactions= Public_key.Compressed.Table.create ()
        ; all_transactions= Transaction.Table.create () }
    ; logger }

  (* TODO: make load function #2333 *)

  let close {database; _} = Database.close database

  let get_participants (transaction : Transaction.t) =
    match transaction with
    | Fee_transfer (One (pk, _)) ->
        [pk]
    | Fee_transfer (Two ((pk1, _), (pk2, _))) ->
        [pk1; pk2]
    | Coinbase {Coinbase.proposer; fee_transfer; _} ->
        Option.value_map fee_transfer ~default:[proposer] ~f:(fun (pk, _) ->
            [proposer; pk] )
    | User_command checked_user_command ->
        let user_command = User_command.forget_check checked_user_command in
        let sender = User_command.sender user_command in
        let payload = User_command.payload user_command in
        let receiver =
          match User_command_payload.body payload with
          | Stake_delegation (Set_delegate {new_delegate}) ->
              new_delegate
          | Payment {receiver; _} ->
              receiver
        in
        [receiver; sender]

  let add {database; cache= {all_transactions; user_transactions}; logger}
      transaction date =
    match Hashtbl.find all_transactions transaction with
    | Some _retrieved_transaction ->
        Logger.trace logger
          !"Not adding transaction into transaction database since it already \
            exists: $transaction"
          ~module_:__MODULE__ ~location:__LOC__
          ~metadata:[("transaction", Transaction.to_yojson transaction)]
    | None ->
<<<<<<< HEAD
        Uuid.to_string (Uuid_unix.create ())
    | Some name ->
        name
  in
  { database= Database.create ~directory
  ; cache=
      { user_transactions= Public_key.Compressed.Table.create ()
      ; all_transactions= Transaction.Hash_set.create () } }

(* TODO: make load function #2333 *)

let close {database; _} = Database.close database

let add t transaction =
  match Hash_set.strict_add t.cache.all_transactions transaction with
  | Error _ ->
      ()
  | Ok () ->
      let sender_and_receiver_pairs =
        match transaction with
        | Fee_transfer (One (pk, _)) ->
            [Payment_participants.{receiver= Some pk; sender= None}]
        | Fee_transfer (Two ((pk1, _), (pk2, _))) ->
            [ {receiver= Some pk1; sender= None}
            ; {receiver= Some pk2; sender= None} ]
        | Coinbase {Coinbase.proposer; fee_transfer; _} ->
            let pair1 =
              {Payment_participants.receiver= Some proposer; sender= None}
            in
            Option.value_map fee_transfer ~default:[pair1] ~f:(fun (pk, _) ->
                [pair1; {receiver= Some pk; sender= None}] )
        | User_command checked_user_command ->
            let user_command =
              User_command.forget_check checked_user_command
            in
            let sender = Some (User_command.sender user_command) in
            let payload = User_command.payload user_command in
            let receiver =
              match User_command_payload.body payload with
              | Stake_delegation (Set_delegate {new_delegate}) ->
                  Some new_delegate
              | Payment {receiver; _} ->
                  Some receiver
              | Chain_voting _ ->
                  None
            in
            [{receiver; sender}]
=======
        Database.set database ~key:transaction ~data:date ;
        Hashtbl.add_exn all_transactions ~key:transaction ~data:date ;
        List.iter (get_participants transaction) ~f:(fun pk ->
            let user_txns =
              Option.value
                (Hashtbl.find user_transactions pk)
                ~default:Txn_with_date.Set.empty
            in
            let user_txns' =
              Txn_with_date.Set.add user_txns (transaction, date)
            in
            Hashtbl.set user_transactions ~key:pk ~data:user_txns' )

  let get_transactions {cache= {user_transactions; _}; _} public_key =
    let queried_transactions =
      let open Option.Let_syntax in
      let%map transactions_with_dates_set =
        Hashtbl.find user_transactions public_key
>>>>>>> 0e6f488b
      in
      List.map (Txn_with_date.Set.to_list transactions_with_dates_set)
        ~f:(fun (txn, _) -> txn)
    in
    Option.value queried_transactions ~default:[]

  let get_pagination_query ~f t public_key transaction =
    let queried_transactions =
      let open Option.Let_syntax in
      let%bind transactions_with_dates =
        Hashtbl.find t.cache.user_transactions public_key
      in
<<<<<<< HEAD
      Database.set_batch t.database ~update_pairs:transaction_with_pairs
        ~remove_keys:[] ;
      List.iter sender_and_receiver_pairs ~f:(fun {sender; receiver} ->
          Option.iter sender ~f:(fun new_transaction_sender ->
              Hashtbl.update t.cache.user_transactions new_transaction_sender
                ~f:(function
                | Some transactions ->
                    {transactions with sent= transaction :: transactions.sent}
                | None ->
                    {sent= [transaction]; received= []} ) ) ;
          Option.iter receiver ~f:(fun new_transaction_receiver ->
              Hashtbl.update t.cache.user_transactions new_transaction_receiver
                ~f:(function
                | Some transactions ->
                    { transactions with
                      received= transaction :: transactions.received }
                | None ->
                    {sent= []; received= [transaction]} ) ) )

let get_transactions {cache= {user_transactions; _}; _} public_key =
  let open Option in
  value ~default:[]
  @@ ( Hashtbl.find user_transactions public_key
     >>| fun {sent; received} ->
     Transaction.Set.(to_list @@ of_list @@ sent @ received) )
=======
      let%map date = Hashtbl.find t.cache.all_transactions transaction in
      let earlier, transaction_opt, later =
        Set.split transactions_with_dates (transaction, date)
      in
      [%test_pred: Txn_with_date.t option]
        ~message:
          "Transaction should be in-memory cache database for public key"
        Option.is_some transaction_opt ;
      f earlier later
    in
    Option.value_map queried_transactions
      ~default:([], `Has_earlier_page false, `Has_later_page false)
      ~f:(fun (transactions_with_dates, has_previous, has_next) ->
        (List.map transactions_with_dates ~f:fst, has_previous, has_next) )

  let has_neighboring_page = Fn.compose not Set.is_empty

  let get_earlier_transactions t public_key transaction n =
    get_pagination_query t public_key transaction ~f:(fun earlier later ->
        let has_later = `Has_later_page (has_neighboring_page later) in
        match Set.nth earlier (Set.length earlier - n) with
        | None ->
            (Set.to_list earlier, `Has_earlier_page false, has_later)
        | Some earliest_transaction ->
            let more_early_transactions, _, next_page_transactions =
              Set.split earlier earliest_transaction
            in
            ( Set.to_list @@ Set.add next_page_transactions earliest_transaction
            , `Has_earlier_page (has_neighboring_page more_early_transactions)
            , has_later ) )

  let get_later_transactions t public_key transaction n =
    get_pagination_query t public_key transaction ~f:(fun earlier later ->
        let has_earlier = `Has_earlier_page (has_neighboring_page earlier) in
        match Set.nth later n with
        | None ->
            (Set.to_list later, has_earlier, `Has_later_page false)
        | Some latest_transaction ->
            let next_page_transactions, _, _ =
              Set.split later latest_transaction
            in
            ( Set.to_list next_page_transactions
            , has_earlier
            , `Has_later_page true ) )
end

let%test_module "Transaction_database" =
  ( module struct
    module Database = Make (Int)

    let assert_transactions expected_transactions transactions =
      Transaction.Set.(
        [%test_eq: t] (of_list expected_transactions) (of_list transactions))

    let ({Keypair.public_key= pk1; _} as keypair1) = Keypair.create ()

    let pk1 = Public_key.compress pk1

    let keypair2 = Keypair.create ()

    let logger = Logger.create ()

    let with_database ~trials ~f gen =
      Async.Thread_safe.block_on_async_exn
      @@ fun () ->
      Quickcheck.async_test gen ~trials ~f:(fun input ->
          File_system.with_temp_dir "/tmp/coda-test" ~f:(fun directory_name ->
              let database = Database.create logger directory_name in
              f input database ) )

    let add_all_transactions database all_transactions_with_dates =
      List.iter all_transactions_with_dates ~f:(fun (txn, time) ->
          Database.add database txn time )

    let extract_transactions transactions_with_dates =
      List.map transactions_with_dates ~f:(fun (txn, _) -> txn)

    let%test_unit "We can get all the transactions associated with a public key"
        =
      let trials = 10 in
      let time = 1 in
      with_database ~trials
        Quickcheck.Generator.(
          list
          @@ User_command.With_valid_signature.gen_with_random_participants
               ~keys:(Array.of_list [keypair1; keypair2])
               ~max_amount:10000 ~max_fee:1000 ())
        ~f:(fun user_commands database ->
          let transactions =
            List.map user_commands ~f:(fun user_command ->
                Transaction.User_command user_command )
          in
          add_all_transactions database
            (List.map transactions ~f:(fun txn -> (txn, time))) ;
          let pk1_expected_transactions =
            List.filter transactions ~f:(fun transaction ->
                let participants = Database.get_participants transaction in
                List.mem participants pk1 ~equal:Public_key.Compressed.equal )
          in
          let pk1_queried_transactions =
            Database.get_transactions database pk1
          in
          assert_transactions pk1_expected_transactions
            pk1_queried_transactions ;
          Deferred.unit )

    module Pagination_test = struct
      module Gen = struct
        let gen_key_as_sender_or_receiver keypair1 keypair2 =
          let open Quickcheck.Generator.Let_syntax in
          if%map Bool.quickcheck_generator then (keypair1, keypair2)
          else (keypair2, keypair1)

        let key = gen_key_as_sender_or_receiver keypair1 keypair2

        let user_command =
          let open Quickcheck.Generator.Let_syntax in
          let%map user_command =
            User_command.With_valid_signature.gen ~key_gen:key
              ~max_amount:10000 ~max_fee:1000 ()
          in
          Transaction.User_command user_command

        let user_command_with_time lower_bound_incl upper_bound_incl =
          Quickcheck.Generator.tuple2 user_command
            (Int.gen_incl lower_bound_incl upper_bound_incl)

        let max_number_txns_in_page = Int.gen_incl 1 10

        let non_empty_list gen =
          let open Quickcheck.Generator in
          let open Let_syntax in
          let%map x = gen and xs = list gen in
          x :: xs

        let transaction_test_input =
          let time = 50 in
          let earliest_time_in_next_page = time - 10 in
          let max_time = 2 * time in
          let open Quickcheck.Generator in
          let open Let_syntax in
          let%bind transactions_per_page = max_number_txns_in_page in
          tuple4
            ( non_empty_list
            @@ user_command_with_time 0 (earliest_time_in_next_page - 1) )
            ( list_with_length transactions_per_page
            @@ user_command_with_time earliest_time_in_next_page (time - 1) )
            (user_command_with_time time time)
            (non_empty_list @@ user_command_with_time (time + 1) max_time)

        let transaction_test_cutoff_input =
          let time = 50 in
          let open Quickcheck.Generator in
          let open Let_syntax in
          let%bind transactions_per_page = max_number_txns_in_page in
          tuple4
            ( list_with_length transactions_per_page
            @@ user_command_with_time 0 (time - 1) )
            (user_command_with_time time time)
            (non_empty_list @@ user_command_with_time (time + 1) Int.max_value)
            (Int.gen_incl 0 10)
      end

      let test ~trials gen ~query_next_page =
        with_database gen ~trials
          ~f:(fun ( earlier_transactions_with_dates
                  , next_page_transactions_with_dates
                  , ((query_transaction, _) as query_transaction_with_time)
                  , later_transactions_with_dates )
             database
             ->
            let all_transactions_with_dates =
              earlier_transactions_with_dates
              @ next_page_transactions_with_dates
              @ (query_transaction_with_time :: later_transactions_with_dates)
            in
            add_all_transactions database all_transactions_with_dates ;
            let expected_next_page_transactions =
              List.map next_page_transactions_with_dates ~f:(fun (txn, _) ->
                  txn )
            in
            let ( next_page_transactions
                , `Has_earlier_page has_earlier
                , `Has_later_page has_later ) =
              query_next_page database pk1 query_transaction
              @@ List.length next_page_transactions_with_dates
            in
            assert_transactions expected_next_page_transactions
              next_page_transactions ;
            assert has_earlier ;
            assert has_later ;
            Deferred.unit )

      let test_with_cutoff ~trials ~query_next_page gen ~check_pages =
        with_database ~trials gen
          ~f:(fun ( earlier_transactions_with_dates
                  , ( (querying_transaction, _) as
                    querying_transaction_with_date )
                  , later_transactions_with_dates
                  , offset )
             database
             ->
            let all_transactions_with_dates =
              earlier_transactions_with_dates
              @ querying_transaction_with_date :: later_transactions_with_dates
            in
            add_all_transactions database all_transactions_with_dates ;
            let expected_next_page_transactions =
              extract_transactions earlier_transactions_with_dates
            in
            let amount_to_query =
              List.length expected_next_page_transactions + offset
            in
            let ( next_page_transactions
                , `Has_earlier_page has_earlier
                , `Has_later_page has_later ) =
              query_next_page database pk1 querying_transaction amount_to_query
            in
            assert_transactions expected_next_page_transactions
              next_page_transactions ;
            check_pages has_earlier has_later ;
            Deferred.unit )

      let%test_unit "Get n transactions that were added before an arbitrary \
                     transaction" =
        test ~trials:10 Gen.transaction_test_input
          ~query_next_page:Database.get_earlier_transactions

      let%test_unit "Trying to query n transactions that occurred before \
                     another transaction can give you less than n transactions"
          =
        test_with_cutoff ~trials:5 Gen.transaction_test_cutoff_input
          ~query_next_page:Database.get_earlier_transactions
          ~check_pages:(fun has_earlier has_later ->
            [%test_result: bool]
              ~message:
                "We should not have anymore earlier transactions to query"
              ~equal:Bool.equal ~expect:false has_earlier ;
            [%test_result: bool]
              ~message:"We should have at least one later transaction"
              ~equal:Bool.equal ~expect:true has_later )

      let invert_transaction_time =
        List.map ~f:(fun (txn, date) -> (txn, -1 * date))

      let%test_unit "Get n transactions that were added after an arbitrary \
                     transaction" =
        let later_pagination_transaction_gen =
          let open Quickcheck.Generator.Let_syntax in
          let%map ( earlier_transactions_with_dates
                  , next_page_transactions_with_dates
                  , (query_transaction, time)
                  , later_transactions_with_dates ) =
            Gen.transaction_test_input
          in
          ( invert_transaction_time earlier_transactions_with_dates
          , invert_transaction_time next_page_transactions_with_dates
          , (query_transaction, -1 * time)
          , invert_transaction_time later_transactions_with_dates )
        in
        test ~trials:10 later_pagination_transaction_gen
          ~query_next_page:Database.get_later_transactions

      let%test_unit "Trying to query n transactions that occurred after \
                     another transaction can give you less than n transactions"
          =
        let later_pagination_transaction_gen =
          let open Quickcheck.Generator.Let_syntax in
          let%map ( earlier_transactions_with_dates
                  , (querying_transaction, time)
                  , later_transactions_with_dates
                  , offsets ) =
            Gen.transaction_test_cutoff_input
          in
          ( invert_transaction_time earlier_transactions_with_dates
          , (querying_transaction, -1 * time)
          , invert_transaction_time later_transactions_with_dates
          , offsets )
        in
        test_with_cutoff ~trials:5 later_pagination_transaction_gen
          ~query_next_page:Database.get_later_transactions
          ~check_pages:(fun has_earlier has_later ->
            [%test_result: bool]
              ~message:
                "We should have at least one earlier transactions to query"
              ~equal:Bool.equal ~expect:true has_earlier ;
            [%test_result: bool]
              ~message:"We should not be able to query any more later queries"
              ~equal:Bool.equal ~expect:false has_later )
    end
  end )

module T = Make (Block_time.Time.Stable.V1)
include T
>>>>>>> 0e6f488b
<|MERGE_RESOLUTION|>--- conflicted
+++ resolved
@@ -3,17 +3,6 @@
 open Async
 open Signature_lib
 
-<<<<<<< HEAD
-module Payment_participants = struct
-  module Stable = struct
-    module V1 = struct
-      module T = struct
-        type t =
-          { sender: Public_key.Compressed.Stable.V1.t option
-          ; receiver: Public_key.Compressed.Stable.V1.t option }
-        [@@deriving bin_io, version {unnumbered}]
-      end
-=======
 module Make (Time : sig
   type t [@@deriving bin_io, compare, sexp]
 end) =
@@ -23,7 +12,6 @@
   module Txn_with_date = struct
     module T = struct
       type t = Transaction.t * Time.t [@@deriving sexp]
->>>>>>> 0e6f488b
 
       let compare (txn1, time1) (txn2, time2) =
         match Time.compare time1 time2 with
@@ -37,18 +25,11 @@
     include Comparable.Make (T)
   end
 
-<<<<<<< HEAD
-  type t = Stable.Latest.t =
-    { sender: Public_key.Compressed.t option
-    ; receiver: Public_key.Compressed.t option }
-end
-=======
   type cache =
     { user_transactions: Txn_with_date.Set.t Public_key.Compressed.Table.t
     ; all_transactions: Time.t Transaction.Table.t }
 
   type t = {database: Database.t; cache: cache; logger: Logger.t}
->>>>>>> 0e6f488b
 
   let create logger directory =
     { database= Database.create ~directory
@@ -93,55 +74,6 @@
           ~module_:__MODULE__ ~location:__LOC__
           ~metadata:[("transaction", Transaction.to_yojson transaction)]
     | None ->
-<<<<<<< HEAD
-        Uuid.to_string (Uuid_unix.create ())
-    | Some name ->
-        name
-  in
-  { database= Database.create ~directory
-  ; cache=
-      { user_transactions= Public_key.Compressed.Table.create ()
-      ; all_transactions= Transaction.Hash_set.create () } }
-
-(* TODO: make load function #2333 *)
-
-let close {database; _} = Database.close database
-
-let add t transaction =
-  match Hash_set.strict_add t.cache.all_transactions transaction with
-  | Error _ ->
-      ()
-  | Ok () ->
-      let sender_and_receiver_pairs =
-        match transaction with
-        | Fee_transfer (One (pk, _)) ->
-            [Payment_participants.{receiver= Some pk; sender= None}]
-        | Fee_transfer (Two ((pk1, _), (pk2, _))) ->
-            [ {receiver= Some pk1; sender= None}
-            ; {receiver= Some pk2; sender= None} ]
-        | Coinbase {Coinbase.proposer; fee_transfer; _} ->
-            let pair1 =
-              {Payment_participants.receiver= Some proposer; sender= None}
-            in
-            Option.value_map fee_transfer ~default:[pair1] ~f:(fun (pk, _) ->
-                [pair1; {receiver= Some pk; sender= None}] )
-        | User_command checked_user_command ->
-            let user_command =
-              User_command.forget_check checked_user_command
-            in
-            let sender = Some (User_command.sender user_command) in
-            let payload = User_command.payload user_command in
-            let receiver =
-              match User_command_payload.body payload with
-              | Stake_delegation (Set_delegate {new_delegate}) ->
-                  Some new_delegate
-              | Payment {receiver; _} ->
-                  Some receiver
-              | Chain_voting _ ->
-                  None
-            in
-            [{receiver; sender}]
-=======
         Database.set database ~key:transaction ~data:date ;
         Hashtbl.add_exn all_transactions ~key:transaction ~data:date ;
         List.iter (get_participants transaction) ~f:(fun pk ->
@@ -160,7 +92,6 @@
       let open Option.Let_syntax in
       let%map transactions_with_dates_set =
         Hashtbl.find user_transactions public_key
->>>>>>> 0e6f488b
       in
       List.map (Txn_with_date.Set.to_list transactions_with_dates_set)
         ~f:(fun (txn, _) -> txn)
@@ -173,33 +104,6 @@
       let%bind transactions_with_dates =
         Hashtbl.find t.cache.user_transactions public_key
       in
-<<<<<<< HEAD
-      Database.set_batch t.database ~update_pairs:transaction_with_pairs
-        ~remove_keys:[] ;
-      List.iter sender_and_receiver_pairs ~f:(fun {sender; receiver} ->
-          Option.iter sender ~f:(fun new_transaction_sender ->
-              Hashtbl.update t.cache.user_transactions new_transaction_sender
-                ~f:(function
-                | Some transactions ->
-                    {transactions with sent= transaction :: transactions.sent}
-                | None ->
-                    {sent= [transaction]; received= []} ) ) ;
-          Option.iter receiver ~f:(fun new_transaction_receiver ->
-              Hashtbl.update t.cache.user_transactions new_transaction_receiver
-                ~f:(function
-                | Some transactions ->
-                    { transactions with
-                      received= transaction :: transactions.received }
-                | None ->
-                    {sent= []; received= [transaction]} ) ) )
-
-let get_transactions {cache= {user_transactions; _}; _} public_key =
-  let open Option in
-  value ~default:[]
-  @@ ( Hashtbl.find user_transactions public_key
-     >>| fun {sent; received} ->
-     Transaction.Set.(to_list @@ of_list @@ sent @ received) )
-=======
       let%map date = Hashtbl.find t.cache.all_transactions transaction in
       let earlier, transaction_opt, later =
         Set.split transactions_with_dates (transaction, date)
@@ -493,5 +397,4 @@
   end )
 
 module T = Make (Block_time.Time.Stable.V1)
-include T
->>>>>>> 0e6f488b
+include T