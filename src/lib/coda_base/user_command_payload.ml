--- conflicted
+++ resolved
@@ -160,15 +160,6 @@
           +> Fold.init (max_variant_size - Chain_voting.length_in_triples)
                ~f:(fun _ -> (false, false, false)))
 
-<<<<<<< HEAD
-  let sender_cost = function
-    | Payment {amount; _} ->
-        amount
-    | Stake_delegation _ | Chain_voting _ ->
-        Currency.Amount.zero
-
-=======
->>>>>>> 35afa9fb
   let length_in_triples = Tag.length_in_triples + max_variant_size
 
   let gen ~max_amount =
