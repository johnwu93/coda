open Core_kernel
open Snark_params.Tick
open Fold_lib
open Module_version
module Account_nonce = Coda_numbers.Account_nonce
module Memo = User_command_memo

module Common = struct
  module Poly = struct
    module Stable = struct
      module V1 = struct
        module T = struct
          type ('fee, 'nonce, 'memo) t = {fee: 'fee; nonce: 'nonce; memo: 'memo}
          [@@deriving bin_io, compare, eq, sexp, hash, yojson, version]
        end

        include T
      end

      module Latest = V1
    end

    type ('fee, 'nonce, 'memo) t = ('fee, 'nonce, 'memo) Stable.Latest.t =
      {fee: 'fee; nonce: 'nonce; memo: 'memo}
    [@@deriving eq, sexp, hash, yojson]
  end

  module Stable = struct
    module V1 = struct
      module T = struct
        type t =
          ( Currency.Fee.Stable.V1.t
          , Account_nonce.Stable.V1.t
          , Memo.Stable.V1.t )
          Poly.Stable.V1.t
        [@@deriving bin_io, compare, eq, sexp, hash, yojson, version]
      end

      include T
      include Registration.Make_latest_version (T)
    end

    module Latest = V1

    module Module_decl = struct
      let name = "user_command_payload_common"

      type latest = Latest.t
    end

    module Registrar = Registration.Make (Module_decl)
    module Registered_V1 = Registrar.Register (V1)
  end

  (* bin_io omitted *)
  type t = Stable.Latest.t [@@deriving eq, sexp, hash, yojson]

  let fold ({fee; nonce; memo} : t) =
    Fold.(Currency.Fee.fold fee +> Account_nonce.fold nonce +> Memo.fold memo)

  let length_in_triples =
    Currency.Fee.length_in_triples + Account_nonce.length_in_triples
    + Memo.length_in_triples

  let gen : t Quickcheck.Generator.t =
    let open Quickcheck.Generator.Let_syntax in
    let%map fee = Currency.Fee.gen
    and nonce = Account_nonce.gen
    and memo =
      String.gen_with_length Memo.max_size_in_bytes Char.quickcheck_generator
      >>| Memo.create_exn
    in
    Poly.{fee; nonce; memo}

  type var =
    (Currency.Fee.var, Account_nonce.Unpacked.var, Memo.Checked.t) Poly.t

  let to_hlist Poly.{fee; nonce; memo} = H_list.[fee; nonce; memo]

  let of_hlist : type fee nonce memo.
         (unit, fee -> nonce -> memo -> unit) H_list.t
      -> (fee, nonce, memo) Poly.t =
   fun H_list.[fee; nonce; memo] -> {fee; nonce; memo}

  let typ =
    Typ.of_hlistable
      [Currency.Fee.typ; Account_nonce.Unpacked.typ; Memo.typ]
      ~var_to_hlist:to_hlist ~var_of_hlist:of_hlist ~value_to_hlist:to_hlist
      ~value_of_hlist:of_hlist

  module Checked = struct
    let constant ({fee; nonce; memo} : t) : var =
      { fee= Currency.Fee.var_of_t fee
      ; nonce= Account_nonce.Unpacked.var_of_value nonce
      ; memo= Memo.Checked.constant memo }

    let to_triples ({fee; nonce; memo} : var) =
      Currency.Fee.var_to_triples fee
      @ Account_nonce.Unpacked.var_to_triples nonce
      @ Memo.Checked.to_triples memo
  end
end

module Body = struct
  module Stable = struct
    module V1 = struct
      module T = struct
        type t =
          | Payment of Payment_payload.Stable.V1.t
          | Stake_delegation of Stake_delegation.Stable.V1.t
<<<<<<< HEAD
          | Chain_voting of State_hash.Stable.V1.t
        [@@deriving bin_io, eq, sexp, hash, yojson, version]
=======
        [@@deriving bin_io, compare, eq, sexp, hash, yojson, version]
>>>>>>> 0e6f488b
      end

      include T
      include Registration.Make_latest_version (T)
    end

    module Latest = V1

    module Module_decl = struct
      let name = "user_command_payload_body"

      type latest = Latest.t
    end

    module Registrar = Registration.Make (Module_decl)
    module Registered_V1 = Registrar.Register (V1)
  end

  (* bin_io omitted *)
  type t = Stable.Latest.t =
    | Payment of Payment_payload.Stable.V1.t
    | Stake_delegation of Stake_delegation.Stable.V1.t
    | Chain_voting of State_hash.Stable.V1.t
  [@@deriving eq, sexp, hash, yojson]

  let max_variant_size =
    List.reduce_exn ~f:Int.max
      [ Payment_payload.length_in_triples
      ; Stake_delegation.length_in_triples
      ; State_hash.length_in_triples ]

  module Tag = Transaction_union_tag

  let fold = function
    | Payment p ->
        Fold.(Tag.fold Payment +> Payment_payload.fold p)
    | Stake_delegation d ->
        Fold.(
          Tag.fold Stake_delegation +> Stake_delegation.fold d
          +> Fold.init (max_variant_size - Stake_delegation.length_in_triples)
               ~f:(fun _ -> (false, false, false)))
    | Chain_voting hash ->
        Fold.(
          Tag.fold Chain_voting +> State_hash.fold hash
          +> Fold.init (max_variant_size - State_hash.length_in_triples)
               ~f:(fun _ -> (false, false, false)))

  let sender_cost = function
    | Payment {amount; _} ->
        amount
    | Stake_delegation _ ->
        Currency.Amount.zero
    | Chain_voting _ ->
        Currency.Amount.zero

  let length_in_triples = Tag.length_in_triples + max_variant_size

  let gen ~max_amount =
    let open Quickcheck.Generator in
    map
      (variant2 (Payment_payload.gen ~max_amount) Stake_delegation.gen)
      ~f:(function `A p -> Payment p | `B d -> Stake_delegation d)
end

module Poly = struct
  module Stable = struct
    module V1 = struct
      module T = struct
        type ('common, 'body) t = {common: 'common; body: 'body}
        [@@deriving bin_io, eq, sexp, hash, yojson, compare, version]
      end

      include T
    end

    module Latest = V1
  end

  type ('common, 'body) t = ('common, 'body) Stable.Latest.t =
    {common: 'common; body: 'body}
  [@@deriving eq, sexp, hash, yojson, compare]
end

module Stable = struct
  module V1 = struct
    module T = struct
      type t = (Common.Stable.V1.t, Body.Stable.V1.t) Poly.Stable.V1.t
      [@@deriving bin_io, compare, eq, sexp, hash, yojson, version]
    end

    include T
    include Registration.Make_latest_version (T)
  end

  module Latest = V1

  module Module_decl = struct
    let name = "user_command_payload"

    type latest = Latest.t
  end

  module Registrar = Registration.Make (Module_decl)
  module Registered_V1 = Registrar.Register (V1)
end

(* bin_io omitted *)
type t = Stable.Latest.t [@@deriving eq, sexp, hash, yojson]

let create ~fee ~nonce ~memo ~body : t = {common= {fee; nonce; memo}; body}

let fold ({common; body} : t) = Fold.(Common.fold common +> Body.fold body)

let length_in_triples = Common.length_in_triples + Body.length_in_triples

let fee (t : t) = t.common.fee

let nonce (t : t) = t.common.nonce

let memo (t : t) = t.common.memo

let body (t : t) = t.body

let is_payment (t : t) =
  match t.body with
  | Payment _ ->
      true
  | Stake_delegation _ ->
      false
  | Chain_voting _ ->
      false

let accounts_accessed (t : t) =
  match t.body with
  | Payment payload ->
      [payload.receiver]
  | Stake_delegation _ ->
      []
  | Chain_voting _ ->
      []

let dummy : t =
  { common=
      {fee= Currency.Fee.zero; nonce= Account_nonce.zero; memo= Memo.dummy}
  ; body= Payment Payment_payload.dummy }

let gen =
  let open Quickcheck.Generator.Let_syntax in
  let%bind common = Common.gen in
  let max_amount =
    Currency.Amount.(sub max_int (of_fee common.fee))
    |> Option.value_exn ?here:None ?error:None ?message:None
  in
  let%map body = Body.gen ~max_amount in
  Poly.{common; body}<|MERGE_RESOLUTION|>--- conflicted
+++ resolved
@@ -108,12 +108,8 @@
         type t =
           | Payment of Payment_payload.Stable.V1.t
           | Stake_delegation of Stake_delegation.Stable.V1.t
-<<<<<<< HEAD
           | Chain_voting of State_hash.Stable.V1.t
-        [@@deriving bin_io, eq, sexp, hash, yojson, version]
-=======
         [@@deriving bin_io, compare, eq, sexp, hash, yojson, version]
->>>>>>> 0e6f488b
       end
 
       include T
