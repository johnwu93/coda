--- conflicted
+++ resolved
@@ -1104,8 +1104,6 @@
   end
 end
 
-<<<<<<< HEAD
-=======
 module Checkpoints = struct
   module Hash = Coda_base.Data_hash.Make_full_size ()
 
@@ -1256,7 +1254,6 @@
   end
 end
 
->>>>>>> 5808632a
 (* We have a list of state hashes. When we extend the blockchain,
    we see if the **previous** state should be saved as a checkpoint.
    This is because we have convenient access to the entire previous
