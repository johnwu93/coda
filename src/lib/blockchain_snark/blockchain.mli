(* TODO: check if this is needed *)
open Core_kernel
open Coda_base
open Coda_state

<<<<<<< HEAD
type t = {state: Protocol_state.Value.t; proof: Proof.Stable.V1.t}
[@@deriving bin_io, fields]
=======
module type S = sig
  type t = {state: Protocol_state.Value.t; proof: Proof.Stable.V1.t}
  [@@deriving bin_io, fields, sexp]
>>>>>>> e71aef10

val create : state:Protocol_state.Value.t -> proof:Proof.Stable.V1.t -> t<|MERGE_RESOLUTION|>--- conflicted
+++ resolved
@@ -3,13 +3,7 @@
 open Coda_base
 open Coda_state
 
-<<<<<<< HEAD
 type t = {state: Protocol_state.Value.t; proof: Proof.Stable.V1.t}
-[@@deriving bin_io, fields]
-=======
-module type S = sig
-  type t = {state: Protocol_state.Value.t; proof: Proof.Stable.V1.t}
-  [@@deriving bin_io, fields, sexp]
->>>>>>> e71aef10
+[@@deriving bin_io, fields, sexp]
 
 val create : state:Protocol_state.Value.t -> proof:Proof.Stable.V1.t -> t