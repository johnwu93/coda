# WARNING: config.yml file is generated from config.yml.jinja
version: 2
jobs:
    tracetool:
        docker:
            - image: codaprotocol/coda:toolchain-rust-5b183eb006ea0bf720c8f14965c31f7890909e91
        steps:
            - checkout
            - run: git submodule sync && git submodule update --init --recursive
            - run:
                name: Build trace-tool
                command: cd src/app/trace-tool && cargo build --frozen

    build:
        resource_class: large
        docker:
        - image: codaprotocol/coda:toolchain-7df6b2b12bc316cb71592b12255d80e19396831e
        steps:
            - checkout
            - run: git submodule sync && git submodule update --init --recursive
            - run:
                name: Lint
                command: eval `opam config env` && make check-format
            - run:
                name: Build OCaml
                command: eval `opam config env` && DUNE_PROFILE=dev make build 2>&1 | tee /tmp/buildocaml.log
            - run:
                name: rm snark_params
                command: rm -rf src/_build/default/lib/snark_params
            - run:
                name: Build Website -- make web
                command: make web
            - run:
                name: Count OCaml Warns
                command: ./scripts/buildwarns.py /tmp/buildocaml.log
            - run:
                name: Build deb Package
                command: make deb
            - store_artifacts:
                path: /tmp/artifacts

    build-macos:
        macos:
            xcode: "10.1.0"
        working_directory: /Users/distiller/coda
        env:
            HOMEBREW_LOGS: /Users/distiller/homebrew.log
        steps:
            - restore_cache:
                keys:
                    - macos-v3
                    - macos-v3-opam
            - checkout
            - run: git submodule sync && git submodule update --init --recursive
            - run:
                name: Download Deps -- make macos-setup-download
                command: make macos-setup-download
            - save_cache:
                key: macos-v3
                paths:
                    - "/usr/local/Homebrew"
            - run:
                name: Compile Deps -- make macos-setup-compile
                command: make macos-setup-compile
            - save_cache:
                key: macos-v3-opam
                paths:
                    - "/Users/distiller/.opam"
            - run:
                name: Build OCaml
                command: eval `opam config env` && make build 2>&1 | tee /tmp/buildocaml.log
            - run:
                name: Run all tests (on master)
                command: bash -c '[ ! "$(CIRCLE_BRANCH)" = "master" ] || (`opam config env` && make test)'

    build_withsnark:
        resource_class: large
        docker:
        - image: codaprotocol/coda:toolchain-7df6b2b12bc316cb71592b12255d80e19396831e
        steps:
            - checkout
            - run: git submodule sync && git submodule update --init --recursive
            - run:
                name: Download Stable Proving Keys
                command: scripts/getkeys.sh
            - run:
<<<<<<< HEAD
                name: Build OCaml
                command: eval `opam config env` && DUNE_PROFILE=testnet_postake make build 2>&1 | tee /tmp/buildocaml.log
=======
                name: Build OCaml (stake)
                command: eval `opam config env` && DUNE_PROFILE=testnet_postake make build 2>&1 | tee /tmp/buildocaml.log
            - run:
                name: Build OCaml (sig)
                command: eval `opam config env` && DUNE_PROFILE=testnet_posig make build 2>&1 | tee /tmp/buildocaml.log
>>>>>>> da521b2a
            - run:
                name: Build deb Package with verification keys
                command: make deb
            - run:
                name: Build provingkeys
                command: make provingkeys
            - run:
                name: Store Genesis keys
                command: make genesiskeys
            - run:
                name: Upload deb to repo
                command: make publish_deb
            - store_artifacts:
                path: /tmp/artifacts

    build_public:
        resource_class: large
        docker:
        - image: codaprotocol/coda:toolchain-7df6b2b12bc316cb71592b12255d80e19396831e
        steps:
            - checkout
            - run: git submodule sync && git submodule update --init --recursive
            - run:
                name: Build OCaml
                command: eval `opam config env` && DUNE_PROFILE=testnet_public make build 2>&1 | tee /tmp/buildocaml.log
            - run:
                name: Build deb Package with verification keys
                command: make deb
            - run:
                name: Store Genesis keys
                command: make genesiskeys
            - store_artifacts:
                path: /tmp/artifacts

    test-unit-test:
       resource_class: large
       docker:
       - image: codaprotocol/coda:toolchain-7df6b2b12bc316cb71592b12255d80e19396831e
       steps:
           - checkout
           - run: git submodule sync && git submodule update --init --recursive
           - run:
              name: Test make test-runtest
              command: source ~/.profile && DUNE_PROFILE=test_sigs MYPROCS=8 make test-runtest

    test-withsnark:
        resource_class: large
        docker:
        - image: codaprotocol/coda:toolchain-7df6b2b12bc316cb71592b12255d80e19396831e
        steps:
            - checkout
            - run: git submodule sync && git submodule update --init --recursive
            - run:
                name: Build OCaml
                command: eval `opam config env` && DUNE_PROFILE=test_snark make build 2>&1 | tee /tmp/buildocaml.log
            - run:
                name: Test make test-withsnark
                command: source ~/.profile && DUNE_PROFILE=test_snark make test-withsnark

    {%for test in tests%}
    test-{{test.name}}:
      resource_class: large
      docker:
      - image: codaprotocol/coda:toolchain-7df6b2b12bc316cb71592b12255d80e19396831e
      steps:
          - checkout
          - run: git submodule sync && git submodule update --init --recursive
          - run:
              name: Check .circleci Render
              command: make check-render-circleci
          - run:
              name: Build OCaml
              command: eval `opam config env` && DUNE_PROFILE={{test.config}} make build 2>&1 | tee /tmp/buildocaml.log
            {% for action in test.actions %}
          - run:
              name: Running test - {{ test.friendly }} | {{ action }}
              command: source ~/.profile && DUNE_PROFILE={{test.config}} source scripts/test_all.sh && cd src/ && {{test.env_str}} 'run_integration_test' '{{ action }}' {% endfor %}
      {% endfor %}

workflows:
    version: 2
    coda_parallel:
        jobs:
            - build
            - build-macos
            - build_withsnark
            - build_public
            {%for test in tests%}
            - test-{{test.name}}
            {%endfor%}
            - test-withsnark
            - test-unit-test
            - tracetool

# NOTES: Save this idea for later (nightly/scheduled workflows)
    # nightly:
    #     triggers:
    #         - schedule:
    #             cron: "0 0 * * *"
    #             filters:
    #                 branches:
    #                     only: master
    #     jobs:
    #         - build_withsnark<|MERGE_RESOLUTION|>--- conflicted
+++ resolved
@@ -84,16 +84,11 @@
                 name: Download Stable Proving Keys
                 command: scripts/getkeys.sh
             - run:
-<<<<<<< HEAD
-                name: Build OCaml
-                command: eval `opam config env` && DUNE_PROFILE=testnet_postake make build 2>&1 | tee /tmp/buildocaml.log
-=======
+                name: Build OCaml (sig)
+                command: eval `opam config env` && DUNE_PROFILE=testnet_posig make build 2>&1 | tee /tmp/buildocaml.log
+            - run:
                 name: Build OCaml (stake)
                 command: eval `opam config env` && DUNE_PROFILE=testnet_postake make build 2>&1 | tee /tmp/buildocaml.log
-            - run:
-                name: Build OCaml (sig)
-                command: eval `opam config env` && DUNE_PROFILE=testnet_posig make build 2>&1 | tee /tmp/buildocaml.log
->>>>>>> da521b2a
             - run:
                 name: Build deb Package with verification keys
                 command: make deb
